"""
Useful functions for segregation metrics
"""

<<<<<<< HEAD
__author__ = "Levi Wolf <levi.john.wolf@gmail.com>, Renan X. Cortes <renanc@ucr.edu>, and Eli Knaap <ek@knaaptime.com>"
=======
__author__ = "Levi Wolf <levi.john.wolf@gmail.com> and Renan X. Cortes <renanc@ucr.edu> and Eli Knaap <ek@knaaptime.com>"
>>>>>>> 1aec3702

import numpy as np
import pandas as pd
import libpysal
import geopandas as gpd
import math
from warnings import warn
from libpysal.weights.util import attach_islands


def _return_length_weighted_w(data):
    """
    Returns a PySAL weights object that the weights represent the length of the commom boudary of two areal units that share border.

    Parameters
    ----------

    data          : a geopandas DataFrame with a 'geometry' column.

    Notes
    -----
    Currently it's not making any projection.

    """

    w = libpysal.weights.Rook.from_dataframe(
        data, ids=data.index.tolist(), geom_col=data._geometry_column_name)

    if (len(w.islands) == 0):
        w = w
    else:
        warn('There are some islands in the GeoDataFrame.')
        w_aux = libpysal.weights.KNN.from_dataframe(
            data,
            ids=data.index.tolist(),
            geom_col=data._geometry_column_name,
            k=1)
        w = attach_islands(w, w_aux)

    adjlist = w.to_adjlist()
    islands = pd.DataFrame.from_records([{
        'focal': island,
        'neighbor': island,
        'weight': 0
    } for island in w.islands])
    merged = adjlist.merge(data.geometry.to_frame('geometry'), left_on='focal',
                           right_index=True, how='left')\
                    .merge(data.geometry.to_frame('geometry'), left_on='neighbor',
                           right_index=True, how='left', suffixes=("_focal", "_neighbor"))\

    # Transforming from pandas to geopandas
    merged = gpd.GeoDataFrame(merged, geometry='geometry_focal')
    merged['geometry_neighbor'] = gpd.GeoSeries(merged.geometry_neighbor)

    # Getting the shared boundaries
    merged['shared_boundary'] = merged.geometry_focal.intersection(
        merged.set_geometry('geometry_neighbor'))

    # Putting it back to a matrix
    merged['weight'] = merged.set_geometry('shared_boundary').length
    merged_with_islands = pd.concat((merged, islands))
    length_weighted_w = libpysal.weights.W.from_adjlist(
        merged_with_islands[['focal', 'neighbor', 'weight']])
    for island in w.islands:
        length_weighted_w.neighbors[island] = []
        del length_weighted_w.weights[island]

    length_weighted_w._reset()

    return length_weighted_w


def _generate_counterfactual(data1,
                             data2,
                             group_pop_var,
                             total_pop_var,
                             counterfactual_approach='composition'):
    """Generate a counterfactual variables.

    Given two contexts, generate counterfactual distributions for a variable of
    interest by simulating the variable of one context into the spatial
    structure of the other.

    Parameters
    ----------
    data1 : pd.DataFrame or gpd.DataFrame
        Pandas or Geopandas dataframe holding data for context 1

    data2 : pd.DataFrame or gpd.DataFrame
        Pandas or Geopandas dataframe holding data for context 2

    group_pop_var : str
        The name of variable in both data that contains the population size of the group of interest

    total_pop_var : str
        The name of variable in both data that contains the total population of the unit

    approach : str, ["composition", "share", "dual_composition"]
        Which approach to use for generating the counterfactual.
        Options include "composition", "share", or "dual_composition"

    Returns
    -------
    two DataFrames
        df1 and df2  with appended columns 'counterfactual_group_pop', 'counterfactual_total_pop', 'group_composition' and 'counterfactual_composition'

    """
    if ((type(group_pop_var) is not str) or (type(total_pop_var) is not str)):
        raise TypeError('group_pop_var and total_pop_var must be strings')

    if ((group_pop_var not in data1.columns)
            or (total_pop_var not in data1.columns)):
        raise ValueError(
            'group_pop_var and total_pop_var must be variables of data1')

    if ((group_pop_var not in data2.columns)
            or (total_pop_var not in data2.columns)):
        raise ValueError(
            'group_pop_var and total_pop_var must be variables of data2')

    if any(data1[total_pop_var] < data1[group_pop_var]):
        raise ValueError(
            'Group of interest population must equal or lower than the total population of the units in data1.'
        )

    if any(data2[total_pop_var] < data2[group_pop_var]):
        raise ValueError(
            'Group of interest population must equal or lower than the total population of the units in data2.'
        )

    df1 = data1.copy()
    df2 = data2.copy()

    if (counterfactual_approach == 'composition'):

        df1['group_composition'] = np.where(
            df1[total_pop_var] == 0, 0,
            df1[group_pop_var] / df1[total_pop_var])
        df2['group_composition'] = np.where(
            df2[total_pop_var] == 0, 0,
            df2[group_pop_var] / df2[total_pop_var])

        df1['counterfactual_group_pop'] = df1['group_composition'].rank(
            pct=True).apply(
                df2['group_composition'].quantile) * df1[total_pop_var]
        df2['counterfactual_group_pop'] = df2['group_composition'].rank(
            pct=True).apply(
                df1['group_composition'].quantile) * df2[total_pop_var]

        df1['counterfactual_total_pop'] = df1[total_pop_var]
        df2['counterfactual_total_pop'] = df2[total_pop_var]

    if (counterfactual_approach == 'share'):

        df1['compl_pop_var'] = df1[total_pop_var] - df1[group_pop_var]
        df2['compl_pop_var'] = df2[total_pop_var] - df2[group_pop_var]

        df1['share'] = np.where(df1[total_pop_var] == 0, 0,
                                df1[group_pop_var] / df1[group_pop_var].sum())
        df2['share'] = np.where(df2[total_pop_var] == 0, 0,
                                df2[group_pop_var] / df2[group_pop_var].sum())

        df1['compl_share'] = np.where(
            df1['compl_pop_var'] == 0, 0,
            df1['compl_pop_var'] / df1['compl_pop_var'].sum())
        df2['compl_share'] = np.where(
            df2['compl_pop_var'] == 0, 0,
            df2['compl_pop_var'] / df2['compl_pop_var'].sum())

        # Rescale due to possibility of the summation of the counterfactual share values being grater or lower than 1
        # CT stands for Correction Term
        CT1_2_group = df1['share'].rank(pct=True).apply(
            df2['share'].quantile).sum()
        CT2_1_group = df2['share'].rank(pct=True).apply(
            df1['share'].quantile).sum()

        df1['counterfactual_group_pop'] = df1['share'].rank(pct=True).apply(
            df2['share'].quantile) / CT1_2_group * df1[group_pop_var].sum()
        df2['counterfactual_group_pop'] = df2['share'].rank(pct=True).apply(
            df1['share'].quantile) / CT2_1_group * df2[group_pop_var].sum()

        # Rescale due to possibility of the summation of the counterfactual share values being grater or lower than 1
        # CT stands for Correction Term
        CT1_2_compl = df1['compl_share'].rank(pct=True).apply(
            df2['compl_share'].quantile).sum()
        CT2_1_compl = df2['compl_share'].rank(pct=True).apply(
            df1['compl_share'].quantile).sum()

        df1['counterfactual_compl_pop'] = df1['compl_share'].rank(
            pct=True).apply(df2['compl_share'].quantile
                            ) / CT1_2_compl * df1['compl_pop_var'].sum()
        df2['counterfactual_compl_pop'] = df2['compl_share'].rank(
            pct=True).apply(df1['compl_share'].quantile
                            ) / CT2_1_compl * df2['compl_pop_var'].sum()

        df1['counterfactual_total_pop'] = df1[
            'counterfactual_group_pop'] + df1['counterfactual_compl_pop']
        df2['counterfactual_total_pop'] = df2[
            'counterfactual_group_pop'] + df2['counterfactual_compl_pop']

    if (counterfactual_approach == 'dual_composition'):

        df1['group_composition'] = np.where(
            df1[total_pop_var] == 0, 0,
            df1[group_pop_var] / df1[total_pop_var])
        df2['group_composition'] = np.where(
            df2[total_pop_var] == 0, 0,
            df2[group_pop_var] / df2[total_pop_var])

        df1['compl_pop_var'] = df1[total_pop_var] - df1[group_pop_var]
        df2['compl_pop_var'] = df2[total_pop_var] - df2[group_pop_var]

        df1['compl_composition'] = np.where(
            df1[total_pop_var] == 0, 0,
            df1['compl_pop_var'] / df1[total_pop_var])
        df2['compl_composition'] = np.where(
            df2[total_pop_var] == 0, 0,
            df2['compl_pop_var'] / df2[total_pop_var])

        df1['counterfactual_group_pop'] = df1['group_composition'].rank(
            pct=True).apply(
                df2['group_composition'].quantile) * df1[total_pop_var]
        df2['counterfactual_group_pop'] = df2['group_composition'].rank(
            pct=True).apply(
                df1['group_composition'].quantile) * df2[total_pop_var]

        df1['counterfactual_compl_pop'] = df1['compl_composition'].rank(
            pct=True).apply(
                df2['compl_composition'].quantile) * df1[total_pop_var]
        df2['counterfactual_compl_pop'] = df2['compl_composition'].rank(
            pct=True).apply(
                df1['compl_composition'].quantile) * df2[total_pop_var]

        df1['counterfactual_total_pop'] = df1[
            'counterfactual_group_pop'] + df1['counterfactual_compl_pop']
        df2['counterfactual_total_pop'] = df2[
            'counterfactual_group_pop'] + df2['counterfactual_compl_pop']

    df1['group_composition'] = np.where(
        df1['total_pop_var'] == 0, 0,
        df1['group_pop_var'] / df1['total_pop_var'])
    df2['group_composition'] = np.where(
        df2['total_pop_var'] == 0, 0,
        df2['group_pop_var'] / df2['total_pop_var'])

    df1['counterfactual_composition'] = np.where(
        df1['counterfactual_total_pop'] == 0, 0,
        df1['counterfactual_group_pop'] / df1['counterfactual_total_pop'])
    df2['counterfactual_composition'] = np.where(
        df2['counterfactual_total_pop'] == 0, 0,
        df2['counterfactual_group_pop'] / df2['counterfactual_total_pop'])

    df1 = df1.drop(columns=['group_pop_var', 'total_pop_var'], axis=1)
    df2 = df2.drop(columns=['group_pop_var', 'total_pop_var'], axis=1)

    return df1, df2


def project_gdf(gdf, to_crs=None, to_latlong=False):
    """Reproject gdf into the appropriate UTM zone.

    Project a GeoDataFrame to the UTM zone appropriate for its geometries'
    centroid.
    The simple calculation in this function works well for most latitudes, but
    won't work for some far northern locations like Svalbard and parts of far
    northern Norway.

    This function is lovingly modified from osmnx:
    https://github.com/gboeing/osmnx/

    Parameters
    ----------
    gdf : GeoDataFrame
        the gdf to be projected
    to_crs : dict
        if not None, just project to this CRS instead of to UTM
    to_latlong : bool
        if True, projects to latlong instead of to UTM

    Returns
    -------
    GeoDataFrame

    """
    assert len(gdf) > 0, 'You cannot project an empty GeoDataFrame.'

    # else, project the gdf to UTM
    # if GeoDataFrame is already in UTM, just return it
    if (gdf.crs is not None) and ('+proj=utm ' in gdf.crs):
        return gdf

    # calculate the centroid of the union of all the geometries in the
    # GeoDataFrame
    avg_longitude = gdf['geometry'].unary_union.centroid.x

    # calculate the UTM zone from this avg longitude and define the UTM
    # CRS to project
    utm_zone = int(math.floor((avg_longitude + 180) / 6.) + 1)
    utm_crs = '+proj=utm +zone={} +ellps=WGS84 +datum=WGS84 +units=m +no_defs'.format(
        utm_zone)

    # project the GeoDataFrame to the UTM CRS
    projected_gdf = gdf.to_crs(utm_crs)

    return projected_gdf<|MERGE_RESOLUTION|>--- conflicted
+++ resolved
@@ -2,11 +2,8 @@
 Useful functions for segregation metrics
 """
 
-<<<<<<< HEAD
 __author__ = "Levi Wolf <levi.john.wolf@gmail.com>, Renan X. Cortes <renanc@ucr.edu>, and Eli Knaap <ek@knaaptime.com>"
-=======
-__author__ = "Levi Wolf <levi.john.wolf@gmail.com> and Renan X. Cortes <renanc@ucr.edu> and Eli Knaap <ek@knaaptime.com>"
->>>>>>> 1aec3702
+
 
 import numpy as np
 import pandas as pd
